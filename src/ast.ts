// ==================================================================
// IMPORT MODULES
// ==================================================================

import T = require('./types');
import Tokenizer = require('./tokenizer');
import Parser = require('./parser');
import Utilities = require('./utilities');


// ==================================================================
// TYPE DECLARATIONS
// ==================================================================

export interface IComponentValue extends T.INode
{
	getValue: () => string;
}

export interface IRulesContainer extends T.INode
{
	getRules: () => RuleList;
}

export interface IASTWalker
{
	(ast: T.INode, descend: () => any[], walker?: IASTWalker): any;
}

interface IPosition
{
	line: number;
	column: number;
}


// ==================================================================
// HELPER FUNCTIONS
// ==================================================================

function setRangeFromChildren(range: T.ISourceRange, children: T.INode[])
{
	var len: number,
		firstChildRange: T.ISourceRange,
		lastChildRange: T.ISourceRange;

	if (!children)
		return;

	len = children.length;
	if (len === 0)
		return;

	firstChildRange = children[0].range;
	lastChildRange = children[len - 1].range;

	range.startLine = firstChildRange.startLine;
	range.startColumn = firstChildRange.startColumn;
	range.endLine = lastChildRange.endLine;
	range.endColumn = lastChildRange.endColumn;
}


/**
 * Determines whether the AST node "node" has a parent which is an instance of "ctor".
 *
 * @param node The AST node to examine
 * @param ctor The AST node class to find among the ancestors of "node"
 *
 * @returns {boolean}
 */
export function hasParent(node: T.INode, ctor: Function): boolean
{
	var parent: T.INode = node;

	for ( ; parent; )
	{
		parent = parent.getParent();
		if (!parent)
			return false;
		if (parent instanceof ctor)
			return true;
	}

	return false;
}


/**
 * Finds the closest ancestor of the AST node "node" which is an instanceof of "ctor".
 * If no parent class is provided, the immediate parent of "node" is returned.
 * If no such parent can be found, the function returns null.
 *
 * @param node The node whose parent to find
 * @param ctor The AST node class to find among the ancestors of "node"
 *
 * @returns {*}
 */
export function getParent(node: T.INode, ctor?: Function): T.INode
{
	var parent: T.INode = node;

	for ( ; ; )
	{
		parent = parent.getParent();
		if (!parent)
			return null;
		if (!ctor || (parent instanceof ctor))
			return parent;
	}

	return null;
}


/**
 * Converts an array of tokens to a string, normalizing whitespaces and removing comments.
 *
 * @param tokens The tokens to convert
 * @returns {string}
 */
export function toStringNormalize(tokens: Tokenizer.Token[]): string
{
	var s = '',
		len: number,
		i: number,
		token: Tokenizer.Token;

	if (!tokens)
		return '';

	len = tokens.length;
	for (i = 0; i < len; i++)
	{
		token = tokens[i];

		if (i > 0 && token.hasLeadingWhitespace())
			s += ' ';
		s += token.src;
		if (i < len - 1 && token.hasTrailingWhitespace())
			s += ' ';
	}

	return Utilities.trim(s);
}


function trailingWhitespace(token: Tokenizer.Token, range?: T.ISourceRange): Tokenizer.Token
{
	token.trailingTrivia = [
		new Tokenizer.Token(Tokenizer.EToken.WHITESPACE, range || new SourceRange(), ' ')
	];

	return token;
}



// ==================================================================
// AST CLASSES
// ==================================================================

export class SourceRange implements T.ISourceRange
{
	startLine: number;
	startColumn: number;
	endLine: number;
	endColumn: number;


	constructor(startLine: number = 0, startColumn: number = 0, endLine: number = 0, endColumn: number = 0)
	{
		this.startLine = startLine;
		this.startColumn = startColumn;
		this.endLine = endLine;
		this.endColumn = endColumn;
	}
}


export class ASTNode implements T.INode
{
	range = new SourceRange();

	/* protected */ _parent: T.INode = null;
	/* protected */ _hasError: boolean;

	/* protected */ _children: T.INode[] = null;
	/* protected */ _tokens: Tokenizer.Token[] = null;


	getParent(): T.INode
	{
		return this._parent;
	}

	getChildren(): T.INode[]
	{
		if (this._children === null)
			this._children = [];
		return this._children;
	}

	getTokens(): Tokenizer.Token[]
	{
		if (this._tokens === null)
			this._tokens = [];
		return this._tokens;
	}

	walk(walker: IASTWalker): any
	{
		return walker(this, () => undefined, walker);
	}

	_walk(walker: IASTWalker, descend: () => any[]): any
	{
		// walk the node and call descend if undefined was returned
		var ret = walker(this, descend, walker);
		return ret !== undefined ? ret : descend();
	}

	hasError(): boolean
	{
		return this._hasError;
	}

	/**
	 * Creates a string representation of this AST subtree matching the original
	 * input as closely as possible.
	 *
	 * @returns {string}
	 */
	toString(): string
	{
		return '';
	}

	errorTokensToString(): string
	{
		var s = '',
			tokens: Tokenizer.Token[],
			len: number,
			i: number;

		if (!this._hasError)
			return '';

		tokens = this.getTokens();
		len = tokens.length;
		for (i = 0; i < len; i++)
			s += tokens[i].toString();

		return s;
	}

	/**
	 * Returns the AST's root node.
	 */
	getRoot(): T.INode
	{
		var node: T.INode,
			parent: T.INode;

		for (node = this; ; )
		{
			parent = node.getParent();

			if (parent === null)
				return node;

			node = parent;
		}

		return null;
	}

	/**
	 * Determines whether this node is an ancestor of "node".
	 */
	isAncestorOf(node: T.INode): boolean
	{
		var parent: T.INode;

		for (parent = node.getParent(); parent; parent = parent.getParent())
			if (this === parent)
				return true;

		return false;
	}
}


export class ASTNodeList<U extends T.INode> extends ASTNode
{
	_nodes: U[];


	constructor(nodes: U[])
	{
		var i: number,
			len: number,
			node: U;

		super();

		this._nodes = nodes;
		if (this._nodes)
		{
			len = this._nodes.length;
			for (i = 0; i < len; i++)
			{
				node = this._nodes[i];

				// set the parent
				if (node instanceof ASTNode)
					(<any> node)._parent = this;
				else if (node instanceof Tokenizer.Token)
					(<any> node).parent = this;

				this[i] = node;
			}

			if (len > 0)
				setRangeFromChildren(this.range, this._nodes);
		}
	}

	getChildren(): T.INode[]
	{
		return this._nodes;
	}

	getTokens(): Tokenizer.Token[]
	{
		var s: Tokenizer.Token[],
			len: number,
			lenTokens: number,
			i: number,
			j: number;

		if (this._tokens === null)
		{
			this._tokens = [];
			len = (this._nodes && this._nodes.length) || 0;

			for (i = 0; i < len; i++)
			{
				s = (<T.INode> this._nodes[i]).getTokens();
				lenTokens = s.length;

				for (j = 0; j < lenTokens; j++)
					this._tokens.push(s[j]);
			}
		}

		return this._tokens;
	}

	/**
	 * Returns the number of nodes in this list.
	 *
	 * @returns {number}
	 */
	getLength(): number
	{
		return this._nodes ? this._nodes.length : 0;
	}

	getStartPosition(): IPosition
	{
		return { line: this.range.startLine, column: this.range.startColumn };
	}

	replaceNodes(nodes: U[]): void
	{
		var offsetLine: number,
			offsetColumn: number,
			range: T.ISourceRange,
			pos: IPosition,
			root = this.getRoot(),
			len = nodes.length,
			i: number,
			node: U,
			virtualNode: ASTNode,
			firstRange: T.ISourceRange,
			lastRange: T.ISourceRange;

		if (this._nodes && this._nodes.length > 0)
		{
			range = this._nodes[0].range;
			offsetLine = range.startLine;
			offsetColumn = range.startColumn;
		}
		else
		{
			pos = this.getStartPosition();
			offsetLine = pos.line;
			offsetColumn = pos.column;
		}

		if (!this._nodes)
			this._nodes = [];

		// delete all the current nodes
		this.deleteAllNodes();

		// adjust the ranges of the nodes
		for (i = 0; i < len; i++)
		{
			node = nodes[i];

			Utilities.offsetRange(node, offsetLine - node.range.startLine, offsetColumn - node.range.startColumn);

			offsetLine = node.range.endLine;
			offsetColumn = node.range.endColumn;
		}

		// adjust the ranges in the AST
		firstRange = nodes[0].range;
		lastRange = nodes[len - 1].range;
		virtualNode = new ASTNode();
		virtualNode._parent = this;
		virtualNode.range = new SourceRange(firstRange.startLine, firstRange.startColumn, lastRange.endLine, lastRange.endColumn);
		Utilities.insertRangeFromNode(root, virtualNode);

		// insert the nodes into the collection
		for (i = 0; i < len; i++)
		{
			node = nodes[i];

			// add the node to the collection and add the node references
			this._nodes.push(node);
			this[i] = node;

			// set the parent
			if (node instanceof ASTNode)
				(<any> node)._parent = this;
			else if (node instanceof Tokenizer.Token)
				(<any> node).parent = this;
		}
	}

	/**
	 * Inserts a new node at position "pos" or at the end if no position is provided.
	 *
	 * @param node The node to insert
	 * @param pos The position at which to insert the node
	 */
	insertNode(node: U, pos?: number): void
	{
		var nodes = this._nodes,
			len = (nodes && nodes.length) || 0,
			i: number,
			range: T.ISourceRange,
			position: IPosition,
			offsetLine: number,
			offsetColumn: number;

		if (!this._nodes)
			nodes = this._nodes = [];

		// set the parent of the node to insert
		if (node instanceof ASTNode)
			(<any> node)._parent = this;
		else if (node instanceof Tokenizer.Token)
			(<any> node).parent = this;

		// insert the node into the collection
		if (pos === undefined)
			pos = len;
		else
		{
			if (pos < 0)
				pos = 0;
			if (pos > len)
				pos = len;
		}

		// find the line/column offset
		if (len === 0)
		{
			position = this.getStartPosition();
			offsetLine = position.line;
			offsetColumn = position.column;
		}
		else if (pos === 0)
		{
			range = nodes[0].range;
			offsetLine = range.startLine;
			offsetColumn = range.startColumn;
		}
		else
		{
			range = nodes[pos - 1].range;
			offsetLine = range.endLine;
			offsetColumn = range.endColumn;
		}

		// insert the new node and update the node references
		nodes.splice(pos, 0, node);

		for (i = pos; i < len + 1; i++)
			this[i] = nodes[i];

		// update the ranges
		Utilities.offsetRange(node, offsetLine - node.range.startLine, offsetColumn - node.range.startColumn);
		Utilities.insertRangeFromNode(this.getRoot(), node);

		// recompute tokens and children
		this._tokens = null;
		this._children = null;
	}

	/**
	 * Deletes the node at position "pos".
	 * If there is no node at this position, no node is deleted.
	 *
	 * @param pos The position at which to delete the node
	 */
	deleteNode(pos: number): void
	{
		var nodes = this._nodes,
			len = (nodes && nodes.length) || 0,
			i: number,
			node: T.INode;

		if (0 <= pos && pos < len)
		{
			// remove the node from the collection
			node = nodes[pos];
			nodes.splice(pos, 1);

			// update the references
			for (i = pos; i < len - 1; i++)
				this[i] = nodes[i];
			delete this[len - 1];

			// update the ranges
			Utilities.zeroRange(this.getRoot(), node);

			// recompute tokens and children
			this._tokens = null;
			this._children = null;
		}
	}

	/**
	 * Deletes all nodes from the node list.
	 */
	deleteAllNodes(): void
	{
		var nodes = this._nodes,
			len = (nodes && nodes.length) || 0,
			i: number,
			firstRange: T.ISourceRange,
			lastRange: T.ISourceRange,
			range: T.ISourceRange;

		// nothing to do if there are no nodes
		if (len === 0)
			return;

		// construct the range to delete
		firstRange = nodes[0].range;
		lastRange = nodes[len - 1].range;
		range = {
			startLine: firstRange.startLine,
			startColumn: firstRange.startColumn,
			endLine: lastRange.endLine,
			endColumn: lastRange.endColumn
		};

		// remove the nodes
		nodes.splice(0, len);

		// remove the references
		for (i = 0; i < len; i++)
			delete this[i];

		// update the ranges
		Utilities.zeroRange(this.getRoot(), range);

		this._tokens = null;
		this._children = null;
	}

	forEach(it: (elt: U) => void)
	{
		var i: number,
			len = (this._nodes && this._nodes.length) || 0;

		for (i = 0; i < len; i++)
			it(this._nodes[i]);
	}

	toString(): string
	{
		var s = '',
			nodes: T.INode[],
			len: number,
			i: number;

		if (this._hasError)
			return this.errorTokensToString();

		nodes = this._nodes;
		if (nodes)
		{
			len = nodes.length;
			for (i = 0; i < len; i++)
				s += nodes[i].toString();
		}

		return s;
	}

	walk(walker: IASTWalker): any
	{
		var that = this;
		return walker(this, function()
		{
			return that.walkChildren(walker);
		}, walker);
	}

	walkChildren(walker: IASTWalker, result: any[] = []): any[]
	{
		var r: any,
			len: number,
			i: number;

		if (this._nodes)
		{
			len = this._nodes.length;
			for (i = 0; i < len; i++)
			{
				r = this._nodes[i].walk(walker);
				if (r !== undefined)
					result.push(r);
			}
		}

		return result;
	}
}


export class ComponentValue extends ASTNode implements IComponentValue
{
	private _token: Tokenizer.Token;


	constructor(token?: Tokenizer.Token)
	{
		super();

		this._token = token;
		if (token)
		{
			this.range.startLine = token.range.startLine;
			this.range.startColumn = token.range.startColumn;
			this.range.endLine = token.range.endLine;
			this.range.endColumn = token.range.endColumn;

			this._token.parent = this;
		}
	}

	getChildren(): T.INode[]
	{
		if (this._children === null)
			this._children = [ this._token ];
		return this._children;
	}

	getTokens(): Tokenizer.Token[]
	{
		if (this._tokens === null)
			this._tokens = [ this._token ];
		return this._tokens;
	}

	getToken(): Tokenizer.Token
	{
		return this._token;
	}

	getValue(): string
	{
		return this._token.value || this._token.src;
	}

	getType(): Tokenizer.EToken
	{
		return this._token.token;
	}

	walk(walker: IASTWalker): any
	{
		return this._token.walk(walker);
	}

	toString(): string
	{
		return this._token.toString();
	}
}


export class ComponentValueList extends ASTNodeList<ComponentValue> implements IComponentValue
{
	constructor(values: IComponentValue[])
	{
		super(values);
	}

	getValue(): string
	{
		return this.toString();
	}
}


export class BlockComponentValue extends ComponentValueList
{
	private _startToken: Tokenizer.Token;
	private _endToken: Tokenizer.Token;


	constructor(startToken: Tokenizer.Token, endToken: Tokenizer.Token, values: IComponentValue[])
	{
		super(values);

		this._startToken = startToken;
		this._endToken = endToken;

		if (this._startToken)
		{
			this._startToken.parent = this;

			this.range.startLine = this._startToken.range.startLine;
			this.range.startColumn = this._startToken.range.startColumn;
		}

		if (this._endToken)
		{
			this._endToken.parent = this;

			this.range.endLine = this._endToken.range.endLine;
			this.range.endColumn = this._endToken.range.endColumn;
		}
	}

	getChildren(): T.INode[]
	{
		var children: T.INode[];

		if (this._children === null)
		{
			children = super.getChildren();
			this._children = children ? children.slice(0) : [];

			if (this._startToken)
				this._children.unshift(this._startToken);
			if (this._endToken)
				this._children.push(this._endToken);
		}

		return this._children;
	}

	getTokens(): Tokenizer.Token[]
	{
		if (this._tokens === null)
		{
			this._tokens = [ this._startToken ].concat(super.getTokens());
			this._tokens.push(this._endToken);
		}

		return this._tokens;
	}

	getStartToken(): Tokenizer.Token
	{
		return this._startToken;
	}

	getEndToken(): Tokenizer.Token
	{
		return this._endToken;
	}

	walk(walker: IASTWalker): any
	{
		var that = this;

		return this._walk(walker, function()
		{
			var result: any[] = [],
				r: any;

			if ((r = that._startToken.walk(walker)) !== undefined)
				result.push(r);

			that.walkChildren(walker, result);

			if ((r = that._endToken.walk(walker)) !== undefined)
				result.push(r);

			return result;
		});
	}

	toString(): string
	{
		if (this._hasError)
			return this.errorTokensToString();

		return this._startToken.toString() + super.toString() + this._endToken.toString();
	}
}


export class FunctionComponentValue extends BlockComponentValue
{
	constructor(name: Tokenizer.Token, rparen: Tokenizer.Token, args: IComponentValue[])
	{
		super(name, rparen, args);
	}

	getName(): Tokenizer.Token
	{
		return this.getStartToken();
	}

	getArgs(): FunctionArgumentValue[]
	{
		return <FunctionArgumentValue[]> <any> this._nodes;
	}
}


export class FunctionArgumentValue extends ComponentValueList
{
	private _separator: Tokenizer.Token;


	constructor(values: IComponentValue[], separator?: Tokenizer.Token)
	{
		super(values);
		this._separator = separator;

		if (this._separator)
		{
			this._separator.parent = this;

			if (!values || values.length === 0)
			{
				this.range.startLine = this._separator.range.startLine;
				this.range.startColumn = this._separator.range.startColumn;
			}

			this.range.endLine = this._separator.range.endLine;
			this.range.endColumn = this._separator.range.endColumn;
		}
	}

	getTokens(): Tokenizer.Token[]
	{
		var tokens: Tokenizer.Token[];

		if (this._tokens === null)
		{
			tokens = super.getTokens();
			this._tokens = tokens ? tokens.slice(0) : [];
			if (this._separator)
				this._tokens.push(this._separator);
		}

		return this._tokens;
	}

	getChildren(): T.INode[]
	{
		var children: T.INode[];

		if (this._children === null)
		{
			children = super.getChildren();
			this._children = children ? children.slice(0) : [];
			if (this._separator)
				this._children.push(this._separator);
		}

		return this._children;
	}

	getSeparator(): Tokenizer.Token
	{
		return this._separator;
	}

	walk(walker: IASTWalker): any
	{
		var that = this;

		return this._walk(walker, function()
		{
			var result: any[] = [],
				r: any;

			that.walkChildren(walker, result);

			if (that._separator && (r = that._separator.walk(walker)) !== undefined)
				result.push(r);

			return result;
		});
	}

	toString(): string
	{
		var s = super.toString();

		if (!this._hasError && this._separator)
			s += this._separator.toString();

		return s;
	}
}


export class ImportantComponentValue extends ASTNode
{
	private _exclamationMark: Tokenizer.Token;
	private _important: Tokenizer.Token;


	constructor(exclamationMark: Tokenizer.Token, important: Tokenizer.Token)
	{
		var t: Tokenizer.Token;

		super();

		this._exclamationMark = exclamationMark;
		this._important = important;

		if (this._exclamationMark)
			this._exclamationMark.parent = this;
		if (this._important)
			this._important.parent = this;

		t = exclamationMark || important;
		if (t)
		{
			this.range.startLine = t.range.startLine;
			this.range.startColumn = t.range.startColumn;
		}

		t = important || exclamationMark;
		if (t)
		{
			this.range.endLine = t.range.endLine;
			this.range.endColumn = t.range.endColumn;
		}
	}

	getExclamationMark(): Tokenizer.Token
	{
		return this._exclamationMark;
	}

	getImportant(): Tokenizer.Token
	{
		return this._important;
	}

	getTokens(): Tokenizer.Token[]
	{
		if (this._tokens === null)
		{
			this._tokens = [];

			if (this._exclamationMark)
				this._tokens.push(this._exclamationMark);
			if (this._important)
				this._tokens.push(this._important);
		}

		return this._tokens;
	}

	getChildren(): T.INode[]
	{
		if (this._children === null)
		{
			this._children = [];

			if (this._exclamationMark)
				this._children.push(this._exclamationMark);
			if (this._important)
				this._children.push(this._important);
		}

		return this._children;
	}

	walk(walker: IASTWalker): any
	{
		var that = this;

		return this._walk(walker, function()
		{
			var result: any[] = [],
				r: any;

			if (that._exclamationMark && (r = that._exclamationMark.walk(walker)) !== undefined)
				result.push(r);
			if (that._important && (r = that._important.walk(walker)) !== undefined)
				result.push(r);

			return result;
		});
	}

	toString(): string
	{
		var s: string;

		if (this._hasError)
			return this.errorTokensToString();

		s = '';
		if (this._exclamationMark)
			s += this._exclamationMark.toString();
		if (this._important)
			s += this._important.toString();

		return s;
	}
}


export class AbstractRule extends ASTNode
{
	id: string;
}


export class RuleList extends ASTNodeList<AbstractRule>
{
	private _lbrace: Tokenizer.Token;
	private _rbrace: Tokenizer.Token;


	constructor(rules: AbstractRule[], lbrace?: Tokenizer.Token, rbrace?: Tokenizer.Token)
	{
		super(rules);

		// TODO: adjust source ranges
		this._lbrace = lbrace !== undefined ? lbrace : new Tokenizer.Token(Tokenizer.EToken.LBRACE, new SourceRange(), '{');
		this._rbrace = rbrace !== undefined ? rbrace : new Tokenizer.Token(Tokenizer.EToken.RBRACE, new SourceRange(), '}');

		if (this._lbrace)
			this._lbrace.parent = this;
		if (this._rbrace)
			this._rbrace.parent = this;

		if (lbrace)
		{
			this.range.startLine = lbrace.range.startLine;
			this.range.startColumn = lbrace.range.startColumn;
		}

		if (rbrace)
		{
			this.range.endLine = rbrace.range.endLine;
			this.range.endColumn = rbrace.range.endColumn;
		}
	}

	static fromErrorTokens(tokens: Tokenizer.Token[]): RuleList
	{
		var ruleList = new RuleList([]);

		ruleList._tokens = tokens;
		ruleList._hasError = true;
		setRangeFromChildren(ruleList.range, tokens);

		return ruleList;
	}

	getStartPosition(): IPosition
	{
		if (this._lbrace)
			return { line: this._lbrace.range.endLine, column: this._lbrace.range.endColumn };
		return super.getStartPosition();
	}

	insertRule(rule: AbstractRule, pos?: number): void
	{
		this.insertNode(rule, pos);
	}

	deleteRule(pos: number): void
	{
		this.deleteNode(pos);
	}

	deleteAllRules(): void
	{
		this.deleteAllNodes();
	}

	getChildren(): T.INode[]
	{
		var children: T.INode[];

		if (this._children === null)
		{
			children = super.getChildren();
			this._children = children ? children.slice(0) : [];

			if (this._lbrace)
				this._children.unshift(this._lbrace);
			if (this._rbrace)
				this._children.push(this._rbrace);
		}

		return this._children;
	}

	getTokens(): Tokenizer.Token[]
	{
		if (this._tokens === null)
		{
			this._tokens = [];

			if (this._lbrace)
				this._tokens.push(this._lbrace);
			this._tokens = this._tokens.concat(super.getTokens());
			this._tokens.push(this._rbrace);
		}

		return this._tokens;
	}

	getLBrace(): Tokenizer.Token
	{
		return this._lbrace;
	}

	getRBrace(): Tokenizer.Token
	{
		return this._rbrace;
	}

	removeBraces(): void
	{
		var root = this.getRoot();

		if (this._lbrace)
			Utilities.zeroRange(root, this._lbrace);
		if (this._rbrace)
			Utilities.zeroRange(root, this._rbrace);

		this._lbrace = null;
		this._rbrace = null;
	}

	walk(walker: IASTWalker): any
	{
		var that = this;

		return this._walk(walker, function()
		{
			var result: any[] = [],
				r: any;

			if (that._lbrace && (r = that._lbrace.walk(walker)) !== undefined)
				result.push(r);

			that.walkChildren(walker, result);

			if (that._rbrace && (r = that._rbrace.walk(walker)) !== undefined)
				result.push(r);

			return result;
		});
	}

	toString(): string
	{
		var s = super.toString();

		if (!this._hasError)
		{
			if (this._lbrace)
				s = this._lbrace.toString() + s;
			if (this._rbrace)
				s += this._rbrace.toString();
		}

		return s;
	}
}


export class StyleSheet extends ASTNode implements IRulesContainer
{
	private _rules: RuleList;
	private _cdo: Tokenizer.Token;
	private _cdc: Tokenizer.Token;


	constructor(ruleList: RuleList, cdo?: Tokenizer.Token, cdc?: Tokenizer.Token)
	{
		var t: T.INode;

		super();

		this._rules = ruleList;
		this._rules._parent = this;
		this._rules.removeBraces();

		this._cdo = cdo;
		this._cdc = cdc;

		if (this._cdo)
			this._cdo.parent = this;
		if (this._cdc)
			this._cdc.parent = this;

		t = cdo || ruleList || cdc;
		if (t)
		{
			this.range.startLine = t.range.startLine;
			this.range.startColumn = t.range.startColumn;
		}

		t = cdc || ruleList || cdo;
		if (t)
		{
			this.range.endLine = t.range.endLine;
			this.range.endColumn = t.range.endColumn;
		}
	}

	insertRule(rule: AbstractRule, pos?: number): void
	{
		this._rules.insertRule(rule, pos);
	}

	deleteRule(pos: number): void
	{
		this._rules.deleteRule(pos);
	}

	deleteAllRules(): void
	{
		this._rules.deleteAllRules();
	}

	getChildren(): T.INode[]
	{
		if (this._children === null)
		{
			this._children = [];

			if (this._cdo)
				this._children.push(this._cdo);
			if (this._rules)
				this._children.push(this._rules);
			if (this._cdc)
				this._children.push(this._cdc);
		}

		return this._children;
	}

	getTokens(): Tokenizer.Token[]
	{
		if (this._tokens === null)
		{
			this._tokens = [];

			if (this._cdo)
				this._tokens.push(this._cdo);
			if (this._rules)
				this._tokens = this._tokens.concat(this._rules.getTokens());
			if (this._cdc)
				this._tokens.push(this._cdc);
		}

		return this._tokens;
	}

	getRules(): RuleList
	{
		return this._rules;
	}

	walk(walker: IASTWalker): any
	{
		var that = this;
		return this._walk(walker, function()
		{
			var result: any[] = [],
				r: any;

			if (that._cdo && (r = that._cdo.walk(walker)) !== undefined)
				result = result.concat(r);
			if (that._rules && (r = that._rules.walk(walker)) !== undefined)
				result = result.concat(r);
			if (that._cdc && (r = that._cdc.walk(walker)) !== undefined)
				result = result.concat(r);

			return result;
		});
	}

	toString(): string
	{
		var s = '';

		if (this._hasError)
			return this.errorTokensToString();

		if (this._cdo)
			s += this._cdo.toString();
		if (this._rules)
			s += this._rules.toString();
		if (this._cdc)
			s += this._cdc.toString();

		return s;
	}
}


export class Rule extends AbstractRule
{
	private _selectors: SelectorList;
	private _declarations: DeclarationList;


	constructor(selectors?: SelectorList, declarations?: DeclarationList)
	{
		var t: T.INode;

		super();

		this._selectors = selectors;
		this._declarations = declarations;

		// set parents
		if (this._selectors)
			this._selectors._parent = this;
		if (this._declarations)
			this._declarations._parent = this;

		// set range
		t = selectors || declarations;
		if (t)
		{
			this.range.startLine = t.range.startLine;
			this.range.startColumn = t.range.startColumn;
		}

		t = declarations || selectors;
		if (t)
		{
			this.range.endLine = t.range.endLine;
			this.range.endColumn = t.range.endColumn;
		}
	}

	static fromErrorTokens(tokens: Tokenizer.Token[]): Rule
	{
		var rule = new Rule();

		rule._tokens = tokens;
		rule._hasError = true;
		setRangeFromChildren(rule.range, tokens);

		return rule;
	}

	setSelectors(selectors: SelectorList): void
	{
		if (this._selectors)
			this._selectors.setSelectors(selectors._nodes);
	}

	insertSelector(selector: Selector, pos?: number): void
	{
		if (this._selectors)
			this._selectors.insertSelector(selector, pos);
	}

	deleteSelector(pos: number): void
	{
		if (this._selectors)
			this._selectors.deleteSelector(pos);
	}

	deleteAllSelectors(): void
	{
		if (this._selectors)
			this._selectors.deleteAllSelectors();
	}

	insertDeclaration(declaration: Declaration, pos?: number): void
	{
		if (this._declarations)
			this._declarations.insertDeclaration(declaration, pos);
	}

	deleteDeclaration(pos: number): void
	{
		if (this._declarations)
			this._declarations.deleteDeclaration(pos);
	}

	deleteAllDeclarations(): void
	{
		if (this._declarations)
			this._declarations.deleteAllDeclarations();
	}

	getChildren(): T.INode[]
	{
		if (this._children === null)
		{
			this._children = [];

			if (this._selectors)
				this._children.push(this._selectors);
			if (this._declarations)
				this._children.push(this._declarations);
		}

		return this._children;
	}

	getTokens(): Tokenizer.Token[]
	{
		if (this._tokens === null)
		{
			this._tokens = [];

			if (this._selectors)
				this._tokens = this._tokens.concat(this._selectors.getTokens());
			if (this._declarations)
				this._tokens = this._tokens.concat(this._declarations.getTokens());
		}

		return this._tokens;
	}

	getSelectors(): SelectorList
	{
		return this._selectors;
	}

	getDeclarations(): DeclarationList
	{
		return this._declarations;
	}

	walk(walker: IASTWalker): any
	{
		var that = this;

		return this._walk(walker, function()
		{
			var result: any[] = [],
				r: any;

			if (that._selectors && (r = that._selectors.walk(walker)) !== undefined)
				result = result.concat(r);
			if (that._declarations && (r = that._declarations.walk(walker)) !== undefined)
				result = result.concat(r);

			return result;
		});
	}

	toString(): string
	{
		var s = '';

		if (this._hasError)
			return this.errorTokensToString();

		if (this._selectors)
			s += this._selectors.toString();
		if (this._declarations)
			s += this._declarations.toString();

		return s;
	}
}


export class SelectorList extends ASTNodeList<Selector>
{
	constructor(selectors?: Selector[])
	{
		super(selectors || []);

		var len: number,
			i: number,
			selector: Selector;

		// add separators to the selectors which don't have one (except for the last one)
		if (selectors)
		{
			len = selectors.length;
			for (i = 0; i < len - 1; i++)
			{
				selector = selectors[i];
				if (!selector.getSeparator())
					selector.addSeparator();
			}
		}
	}

	getSelector(index: number): Selector
	{
		return this._nodes[index];
	}

	setSelectors(selectors: Selector[]): void;
	setSelectors(selectors: SelectorList): void;
	setSelectors(selectors: any): void
	{
		var len: number,
			i: number,
			selector: Selector;

		if (Array.isArray(selectors))
		{
			// make sure there are separators
			len = selectors.length;
			for (i = 0; i < len - 1; i++)
			{
				selector = selectors[i];
				if (!selector.getSeparator())
					selector.addSeparator();
			}

			this.replaceNodes(selectors);
		}
		else if (selectors instanceof SelectorList)
			this.replaceNodes(selectors._nodes);
	}

	insertSelector(selector: Selector, pos?: number): void
	{
		var len = this.getLength(),
			prevSelector: Selector;

		// check if the selector needs a separator (i.e., if the selector is
		// inserted into a non-empty list (not at the end of the list)
		if (!selector.getSeparator() && (len > 0 && pos !== undefined && pos < len))
			selector.addSeparator();

		// add a separator to the selector preceding the one to be inserted if it doesn't have one already
		if (len > 0 && (pos === undefined || pos > 0))
		{
			prevSelector = this._nodes[pos === undefined ? len - 1 : pos - 1];
			if (prevSelector && !prevSelector.getSeparator())
				prevSelector.addSeparator();
		}

		this.insertNode(selector, pos);
	}

	deleteSelector(pos: number): void
	{
		this.deleteNode(pos);
	}

	deleteAllSelectors(): void
	{
		this.deleteAllNodes();
	}
}


export class Selector extends ComponentValueList
{
	private _separator: Tokenizer.Token;
	private _text: string = null;


	constructor(values: IComponentValue[], separator?: Tokenizer.Token);
	constructor(selectorText: string);
	constructor(...args: any[])
	{
		super(typeof args[0] === 'string' ? (new Parser.Parser(<string> args[0]).parseComponentValueList()) : <ComponentValue[]> args[0]);

		if (args.length >= 1 && args[1] instanceof Tokenizer.Token)
		{
			this._separator = <Tokenizer.Token> args[1];
			if (this._separator)
			{
				this._separator.parent = this;

				if (!this._nodes || this._nodes.length === 0)
				{
					this.range.startLine = this._separator.range.startLine;
					this.range.startColumn = this._separator.range.startColumn;
				}

				this.range.endLine = this._separator.range.endLine;
				this.range.endColumn = this._separator.range.endColumn;
			}
		}
	}

	static fromErrorTokens(tokens: Tokenizer.Token[]): Selector
	{
		var selector = new Selector(null);

		selector._tokens = tokens;
		selector._hasError = true;
		setRangeFromChildren(selector.range, tokens);

		return selector;
	}

	addSeparator(): void
	{
		var line: number,
			column: number,
			separator: Tokenizer.Token,
			root = this.getRoot(),
			tokens: Tokenizer.Token[],
			lenTokens: number,
			lastToken: Tokenizer.Token,
			trivia: Tokenizer.Token[],
			len: number,
			i: number,
			token: Tokenizer.Token;

		if (this._separator)
			return;

		// move the trailing trivia
		tokens = this._nodes[this._nodes.length - 1].getTokens();
		if (tokens && ((lenTokens = tokens.length) > 0) && tokens[lenTokens - 1].trailingTrivia)
		{
			// remove the trivia
			lastToken = tokens[lenTokens - 1];
			trivia = lastToken.trailingTrivia;
			delete lastToken.trailingTrivia;
			lastToken._children = null;

			// update the ranges
			len = trivia.length;
			Utilities.zeroRange(root, new SourceRange(
				trivia[0].range.startLine, trivia[0].range.startColumn, trivia[len - 1].range.endLine, trivia[len - 1].range.endColumn)
			);

			// offset the range of the trivia tokens (insert the separator token)
			line = this.range.endLine;
			column = this.range.endColumn;
			for (i = 0; i < len; i++)
			{
				token = trivia[i];
				if (token.range.startLine === line)
					token.range.startColumn++;
				if (token.range.endLine === line)
					token.range.endColumn++;
			}

			// create a new separator
			separator = new Tokenizer.Token(
				Tokenizer.EToken.COMMA,
				new SourceRange(line, column, trivia[len - 1].range.endLine, trivia[len - 1].range.endColumn),
				','
			);
			separator.trailingTrivia = trivia;
		}
		else
		{
			line = this.range.endLine;
			column = this.range.endColumn;
			separator = new Tokenizer.Token(Tokenizer.EToken.COMMA, new SourceRange(line, column, line, column + 2), ',');
			separator.trailingTrivia = [
				new Tokenizer.Token(Tokenizer.EToken.WHITESPACE, new SourceRange(line, column + 1, line, column + 2), ' ')
			];
		}

		// force recompute
		this._children = null;
		this._tokens = null;

		this._separator = separator;
		this._separator.parent = this;

		Utilities.insertRangeFromNode(root, this._separator);
	}

	getText(): string
	{
		if (this._text === null)
			this._text = toStringNormalize(super.getTokens());
		return this._text;
	}

	setText(newText: string): void
	{
        var values = new Parser.Parser(newText).parseComponentValueList();

        if (values)
		    this.replaceNodes(values);
        else
        {
            // TODO: throw error?
        }
	}

	getChildren(): T.INode[]
	{
		var children: T.INode[];

		if (this._children === null)
		{
			children = super.getChildren();
			this._children = children ? children.slice(0) : [];
			if (this._separator)
				this._children.push(this._separator);
		}

		return this._children;
	}

	getTokens(): Tokenizer.Token[]
	{
		var tokens: Tokenizer.Token[];

		if (this._tokens === null)
		{
			tokens = super.getTokens();
			this._tokens = tokens ? tokens.slice(0) : [];

			if (this._separator)
				this._tokens.push(this._separator);
		}

		return this._tokens;
	}

	getSeparator(): Tokenizer.Token
	{
		return this._separator;
	}

	walk(walker: IASTWalker): any
	{
		var that = this;

		return this._walk(walker, function()
		{
			var result: any[] = [],
				r: any;

			that.walkChildren(walker, result);

			if (that._separator && (r = that._separator.walk(walker)) !== undefined)
				result.push(r);

			return result;
		});
	}

	toString(): string
	{
		var s = super.toString();

		if (!this._hasError && this._separator)
			s += this._separator.toString();

		return s;
	}
}


export class SelectorCombinator extends ComponentValue
{
	getCombinator(): string
	{
		var t = this.getToken();

		if (t.token === Tokenizer.EToken.WHITESPACE)
			return ' ';
		return t.src;
	}

	walk(walker: IASTWalker): any
	{
		var that = this;
		return this._walk(walker, function()
		{
			return that.getToken().walk(walker);
		});
	}
}


export class SimpleSelector<U extends T.INode> extends ASTNode implements IComponentValue
{
	_value: U;
	_namespace: Tokenizer.Token;
	_pipe: Tokenizer.Token;


	constructor(value: U, namespace?: Tokenizer.Token, pipe?: Tokenizer.Token)
	{
		var t: T.INode;

		super();

		this._value = value;
		this._namespace = namespace;
		this._pipe = pipe;

		if (this._value)
		{
			if (this._value instanceof Tokenizer.Token)
				(<Tokenizer.Token> <any> this._value).parent = this;
			else if (this._value instanceof ASTNode)
				(<ASTNode> <any> this._value)._parent = this;
		}

		if (this._namespace)
			this._namespace.parent = this;
		if (this._pipe)
			this._pipe.parent = this;

		t = this._namespace || this._pipe || this._value;
		if (t)
		{
			this.range.startLine = t.range.startLine;
			this.range.startColumn = t.range.startColumn;
		}

		t = this._value || this._pipe || this._namespace;
		if (t)
		{
			this.range.endLine = t.range.endLine;
			this.range.endColumn = t.range.endColumn;
		}
	}

	getNamespace(): Tokenizer.Token
	{
		return this._namespace;
	}

	getPipe(): Tokenizer.Token
	{
		return this._pipe;
	}

	getChildren(): T.INode[]
	{
		if (this._children === null)
		{
			this._children = [];

			if (this._namespace)
				this._children.push(this._namespace);
			if (this._pipe)
				this._children.push(this._pipe);
			if (this._value)
				this._children.push(this._value);
		}

		return this._children;
	}

	getTokens(): Tokenizer.Token[]
	{
		if (this._tokens === null)
		{
			this._tokens = [];

			if (this._namespace)
				this._tokens.push(this._namespace);
			if (this._pipe)
				this._tokens.push(this._pipe);
			if (this._value)
				this._tokens = this._tokens.concat(this._value.getTokens());
		}

		return this._tokens;

	}

	walk(walker: IASTWalker): any
	{
		var that = this;

		return this._walk(walker, function()
		{
			var result: any[] = [],
				r: any;

			if (that._namespace && (r = that._namespace.walk(walker)) !== undefined)
				result.push(r);
			if (that._pipe && (r = that._pipe.walk(walker)) !== undefined)
				result.push(r);
			if (that._value && (r = that._value.walk(walker)) !== undefined)
				result.push(r);

			return result;
		});
	}

	toString(): string
	{
		var s = '';

		if (this._hasError)
			return this.errorTokensToString();

		if (this._namespace)
			s += this._namespace.toString();
		if (this._pipe)
			s += this._pipe.toString();
		if (this._value)
			s += this._value.toString();

		return s;
	}

	getValue(): string
	{
		var s = '';

		if (this._namespace)
			s += this._namespace.src;
		if (this._pipe)
			s += this._pipe.src;

		if (this._value instanceof BlockComponentValue)
			s += (<BlockComponentValue> <any> this._value).getValue();
		else if (this._value instanceof ComponentValue)
			s += (<ComponentValue> <any> this._value).getValue();
		else if (this._value instanceof Tokenizer.Token)
			s += (<Tokenizer.Token> <any> this._value).value || this._value.toString();
		else
			s += this._value.toString();

		return s;
	}
}


export class TypeSelector extends SimpleSelector<Tokenizer.Token>
{
	constructor(type: Tokenizer.Token, namespace?: Tokenizer.Token, pipe?: Tokenizer.Token);
	constructor(type: string, namespace?: string);

	constructor(...args: any[])
	{
		var isASTConstructor = args[0] instanceof Tokenizer.Token;

		super(
			isASTConstructor ?
				<Tokenizer.Token> args[0] :
				new Tokenizer.Token(Tokenizer.EToken.IDENT, new SourceRange(), <string> args[0]),
			isASTConstructor ?
				<Tokenizer.Token> args[1] :
				(args[1] ? new Tokenizer.Token(Tokenizer.EToken.IDENT, new SourceRange(), <string> args[1]) : undefined),
			isASTConstructor ?
				<Tokenizer.Token> args[2] :
				(args[1] !== '' ? new Tokenizer.Token(Tokenizer.EToken.DELIM, new SourceRange(), '|') : undefined)
		);
	}

	getType(): Tokenizer.Token
	{
		return this._value;
	}
}


export class UniversalSelector extends SimpleSelector<Tokenizer.Token>
{
	constructor(asterisk: Tokenizer.Token, namespace?: Tokenizer.Token, pipe?: Tokenizer.Token);
	constructor(namespace?: string);

	constructor(...args: any[])
	{
		var isASTConstructor = args[0] instanceof Tokenizer.Token;

		super(
			isASTConstructor ?
				<Tokenizer.Token> args[0] :
				new Tokenizer.Token(Tokenizer.EToken.DELIM, new SourceRange(), '*'),
			isASTConstructor ?
				<Tokenizer.Token> args[1] :
				(args[0] ? new Tokenizer.Token(Tokenizer.EToken.IDENT, new SourceRange(), <string> args[0]) : undefined),
			isASTConstructor ?
				<Tokenizer.Token> args[2] :
				(args[0] !== '' ? new Tokenizer.Token(Tokenizer.EToken.DELIM, new SourceRange(), '|') : undefined)
		);
	}

	getType(): Tokenizer.Token
	{
		return this._value;
	}
}


export class AttributeSelector extends SimpleSelector<BlockComponentValue>
{
	getAttribute(): BlockComponentValue
	{
		return this._value;
	}
}


export class ClassSelector extends SimpleSelector<Tokenizer.Token>
{
	private _className: Tokenizer.Token;


	constructor(dot: Tokenizer.Token, className: Tokenizer.Token, namespace?: Tokenizer.Token, pipe?: Tokenizer.Token);
	constructor(className: string, namespace?: string);

	constructor(...args: any[])
	{
		var isASTConstructor = args[0] instanceof Tokenizer.Token,
			className: Tokenizer.Token = isASTConstructor ?
				<Tokenizer.Token> args[1] :
				new Tokenizer.Token(Tokenizer.EToken.IDENT, new SourceRange(), <string> args[0]);

		super(
			isASTConstructor ?
				<Tokenizer.Token> args[0] :
				new Tokenizer.Token(Tokenizer.EToken.DELIM, new SourceRange(), '.'),
			isASTConstructor ?
				<Tokenizer.Token> args[2] :
				(args[1] ? new Tokenizer.Token(Tokenizer.EToken.IDENT, new SourceRange(), <string> args[1]) : undefined),
			isASTConstructor ?
				<Tokenizer.Token> args[3] :
				(args[1] !== '' ? new Tokenizer.Token(Tokenizer.EToken.DELIM, new SourceRange(), '|') : undefined)
		);

		this._className = className;
		this._className.parent = this;

		this.range.endLine = className.range.endLine;
		this.range.endColumn = className.range.endColumn;
	}

	getClassName(): Tokenizer.Token
	{
		return this._className;
	}

	getDot(): Tokenizer.Token
	{
		return this._value;
	}

	getChildren(): T.INode[]
	{
		if (this._children === null)
		{
			this._children = super.getChildren();
			this._children.push(this._className);
		}

		return this._children;
	}

	getTokens(): Tokenizer.Token[]
	{
		if (this._tokens === null)
		{
			this._tokens = super.getTokens();
			this._tokens.push(this._className);
		}

		return this._tokens;
	}

	walk(walker: IASTWalker): any
	{
		var that = this;

		return this._walk(walker, function()
		{
			var result: any[] = [],
				r: any;

			if (that._namespace && (r = that._namespace.walk(walker)) !== undefined)
				result.push(r);
			if (that._pipe && (r = that._pipe.walk(walker)) !== undefined)
				result.push(r);
			if (that._value && (r = that._value.walk(walker)) !== undefined)
				result.push(r);
			if (that._className && (r = that._className.walk(walker)) !== undefined)
				result.push(r);

			return result;
		});
	}

	toString(): string
	{
		var s = super.toString();

		if (!this._hasError)
			s += this._className.toString();

		return s;
	}
}


export class IDSelector extends SimpleSelector<Tokenizer.Token>
{
	constructor(id: Tokenizer.Token, namespace?: Tokenizer.Token, pipe?: Tokenizer.Token);
	constructor(id: string, namespace?: string);

	constructor(...args: any[])
	{
		var isASTConstructor = args[0] instanceof Tokenizer.Token;

		super(
			isASTConstructor ?
				<Tokenizer.Token> args[0] :
				new Tokenizer.Token(Tokenizer.EToken.HASH, new SourceRange(), '#' + (<string> args[0])),
			isASTConstructor ?
				<Tokenizer.Token> args[1] :
				(args[1] ? new Tokenizer.Token(Tokenizer.EToken.IDENT, new SourceRange(), <string> args[1]) : undefined),
			isASTConstructor ?
				<Tokenizer.Token> args[2] :
				(args[1] !== '' ? new Tokenizer.Token(Tokenizer.EToken.DELIM, new SourceRange(), '|') : undefined)
		);
	}

	getID(): Tokenizer.Token
	{
		return this._value;
	}
}


export class PseudoClass extends ASTNode implements IComponentValue
{
	private _colon1: Tokenizer.Token;
	private _colon2: Tokenizer.Token;
	private _pseudoClassName: IComponentValue;


	constructor(colon1: Tokenizer.Token, colon2: Tokenizer.Token, pseudoClassName: IComponentValue);
	constructor(pseudoClass: string);

	constructor(...args: any[])
	{
		var pseudoClass: string;

		super();

		if (args[0] instanceof Tokenizer.Token)
			this.set(<Tokenizer.Token> args[0], <Tokenizer.Token> args[1], <IComponentValue> args[2]);
		else if (typeof args[0] === 'string')
		{
			pseudoClass = <string> args[0];
			this.set(
				new Tokenizer.Token(Tokenizer.EToken.COLON, new SourceRange(), ':'),
				pseudoClass[1] === ':' ? new Tokenizer.Token(Tokenizer.EToken.COLON, new SourceRange(), ':') : null,
				new ComponentValue(new Tokenizer.Token(Tokenizer.EToken.IDENT, new SourceRange(), pseudoClass.replace(/^:+/g, '')))
			);
		}
	}

	getPseudoClassName(): IComponentValue
	{
		return this._pseudoClassName;
	}

	getChildren(): T.INode[]
	{
		if (this._children === null)
		{
			this._children = [];

			if (this._colon1)
				this._children.push(this._colon1);
			if (this._colon2)
				this._children.push(this._colon2);
			if (this._pseudoClassName)
				this._children.push(this._pseudoClassName);
		}

		return this._children;
	}

	getTokens(): Tokenizer.Token[]
	{
		if (this._tokens === null)
		{
			this._tokens = [];

			if (this._colon1)
				this._tokens.push(this._colon1);
			if (this._colon2)
				this._tokens.push(this._colon2);
			if (this._pseudoClassName)
				this._tokens = this._tokens.concat(this._pseudoClassName.getTokens());
		}

		return this._tokens;

	}

	walk(walker: IASTWalker): any
	{
		var that = this;

		return this._walk(walker, function()
		{
			var result: any[] = [],
				r: any;

			if (that._colon1 && (r = that._colon1.walk(walker)) !== undefined)
				result.push(r);
			if (that._colon2 && (r = that._colon2.walk(walker)) !== undefined)
				result.push(r);
			if (that._pseudoClassName && (r = that._pseudoClassName.walk(walker)) !== undefined)
				result.push(r);

			return result;
		});
	}

	toString(): string
	{
		var s = '';

		if (this._hasError)
			return this.errorTokensToString();

		if (this._colon1)
			s += this._colon1.toString();
		if (this._colon2)
			s += this._colon2.toString();
		if (this._pseudoClassName)
			s += this._pseudoClassName.toString();

		return s;
	}

	getValue(): string
	{
		var s = '';

		if (this._colon1)
			s += this._colon1.src;
		if (this._colon2)
			s += this._colon2.src;
		if (this._pseudoClassName)
			s += this._pseudoClassName.getValue();

		return s;
	}

	private set(colon1: Tokenizer.Token, colon2: Tokenizer.Token, value: IComponentValue)
	{
		var t: T.INode;

		this._colon1 = colon1;
		this._colon2 = colon2;
		this._pseudoClassName = value;

		if (this._colon1)
			this._colon1.parent = this;
		if (this._colon2)
			this._colon2.parent = this;
		if (this._pseudoClassName)
			(<ASTNode> <any> this._pseudoClassName)._parent = this;

		t = colon1 || colon2 || value;
		if (t)
		{
			this.range.startLine = t.range.startLine;
			this.range.startColumn = t.range.startColumn;
		}

		t = value || colon2 || colon1;
		if (t)
		{
			this.range.endLine = t.range.endLine;
			this.range.endColumn = t.range.endColumn;
		}
	}
}


export class DeclarationList extends ASTNodeList<Declaration>
{
	private _lbrace: Tokenizer.Token;
	private _rbrace: Tokenizer.Token;


	constructor(declarations: Declaration[], lbrace?: Tokenizer.Token, rbrace?: Tokenizer.Token)
	{
		super(declarations);

		// TODO: adjust source range
		this._lbrace = lbrace !== undefined ? lbrace : new Tokenizer.Token(Tokenizer.EToken.LBRACE, new SourceRange(), '{');
		this._rbrace = rbrace !== undefined ? rbrace : new Tokenizer.Token(Tokenizer.EToken.RBRACE, new SourceRange(), '}');

		if (this._lbrace)
			this._lbrace.parent = this;
		if (this._rbrace)
			this._rbrace.parent = this;

		if (lbrace)
		{
			this.range.startLine = lbrace.range.startLine;
			this.range.startColumn = lbrace.range.startColumn;
		}

		if (rbrace)
		{
			this.range.endLine = rbrace.range.endLine;
			this.range.endColumn = rbrace.range.endColumn;
		}
	}

	static fromErrorTokens(tokens: Tokenizer.Token[]): DeclarationList
	{
		var declarationList = new DeclarationList([]);

		declarationList._tokens = tokens;
		declarationList._hasError = true;
		setRangeFromChildren(declarationList.range, tokens);

		return declarationList;
	}

	insertDeclaration(declaration: Declaration, pos?: number): void
	{
		this.insertNode(declaration, pos);
	}

	deleteDeclaration(pos: number): void
	{
		this.deleteNode(pos);
	}

	deleteAllDeclarations(): void
	{
		this.deleteAllNodes();
	}

	getChildren(): T.INode[]
	{
		var children: T.INode[];

		if (this._children === null)
		{
			children = super.getChildren();
			this._children = children ? children.slice(0) : [];

			if (this._lbrace)
				this._children.unshift(this._lbrace);
			if (this._rbrace)
				this._children.push(this._rbrace);
		}

		return this._children;
	}

	getTokens(): Tokenizer.Token[]
	{
		if (this._tokens === null)
		{
			this._tokens = [];

			if (this._lbrace)
				this._tokens.push(this._lbrace);
			this._tokens = this._tokens.concat(super.getTokens());
			if (this._rbrace)
				this._tokens.push(this._rbrace);
		}

		return this._tokens;
	}

	getLBrace(): Tokenizer.Token
	{
		return this._lbrace;
	}

	getRBrace(): Tokenizer.Token
	{
		return this._rbrace;
	}

	walk(walker: IASTWalker): any
	{
		var that = this;

		return this._walk(walker, function()
		{
			var result: any[] = [],
				r: any;

			if (that._lbrace && (r = that._lbrace.walk(walker)) !== undefined)
				result.push(r);

			that.walkChildren(walker, result);

			if (that._rbrace && (r = that._rbrace.walk(walker)) !== undefined)
				result.push(r);

			return result;
		});
	}

	toString(excludeBraces?: boolean): string
	{
		var s = super.toString();

		if (!this._hasError && !excludeBraces)
		{
			if (this._lbrace)
				s = this._lbrace.toString() + s;
			if (this._rbrace)
				s += this._rbrace.toString();
		}

		return s;
	}
}


export class Declaration extends ASTNode
{
	private _name: ComponentValueList;
	private _colon: Tokenizer.Token;
	private _value: DeclarationValue;
	private _semicolon: Tokenizer.Token;

	private _lcomment: Tokenizer.Token;
	private _rcomment: Tokenizer.Token;

	private _text: string = null;
	private _nameText: string = null;


	constructor(
		name: ComponentValueList, colon: Tokenizer.Token, value: DeclarationValue, semicolon: Tokenizer.Token,
		lcomment?: Tokenizer.Token, rcomment?: Tokenizer.Token);
	constructor(name: string, value: string, important?: boolean, disabled?: boolean);

	constructor(...args: any[])
	{
		super();

		if (((args[0] instanceof ComponentValueList) || args[0] === null) &&
			((args[1] instanceof Tokenizer.Token) || args[1] === null) &&
			((args[2] instanceof DeclarationValue) || args[2] === null))
		{
			this.set(
				<ComponentValueList> args[0], // name
				<Tokenizer.Token> args[1],    // colon
				<DeclarationValue> args[2],   // value
				<Tokenizer.Token> args[3],    // semicolon
				<Tokenizer.Token> args[4],    // lcomment
				<Tokenizer.Token> args[5]     // rcomment
			);
		}
		else if ((typeof args[0] === 'string') && (typeof args[1] === 'string'))
		{
			var value = <string> args[1],
				important = <boolean> args[2],
				disabled = <boolean> args[3];

			if (important && value && value.toLowerCase().indexOf('!important') < 0)
				value += ' !important';

			this.set(
				new ComponentValueList(new Parser.Parser(<string> args[0]).parseComponentValueList()),
				new Tokenizer.Token(Tokenizer.EToken.COLON, new SourceRange(), ':'),
				new Parser.Parser(<string> args[1]).parseDeclarationValue(),
				new Tokenizer.Token(Tokenizer.EToken.SEMICOLON, new SourceRange(), ';'),
				disabled ? new Tokenizer.Token(Tokenizer.EToken.LCOMMENT, new SourceRange(), '/*') : undefined,
				disabled ? new Tokenizer.Token(Tokenizer.EToken.RCOMMENT, new SourceRange(), '*/') : undefined
			);
		}
		else
			throw new Error('Unsupported constructor arguments');
	}

	static fromErrorTokens(tokens: Tokenizer.Token[]): Declaration
	{
		var decl = new Declaration(null, null, null, null);

		decl._tokens = tokens;
		decl._hasError = true;
		setRangeFromChildren(decl.range, tokens);

		return decl;
	}

	setName(newName: string): void
	{
		var newNameLc = newName ? newName.toLowerCase() : newName,
			nameValues: ComponentValue[],
			oldRange: T.ISourceRange,
			root: T.INode;

		if (this.getNameAsString().toLowerCase() === newNameLc)
			return;

		// parse the new name
		nameValues = new Parser.Parser(newName).parseComponentValueList();
		if (!nameValues || nameValues.length === 0)
			return;

		// set the name property
		root = this.getRoot();
		oldRange = this._name.range;
		Utilities.zeroRange(root, this._name);
		this._name = new ComponentValueList(nameValues);
		this._name._parent = this;

		// adjust the ranges
        try {
            Utilities.offsetRange(this._name, oldRange.startLine, oldRange.startColumn);
            Utilities.insertRangeFromNode(root, this._name);
        } catch (e) {};
		// recompute
		this._text = null;
		this._nameText = null;
		this._tokens = null;
		this._children = null;
	}

	getName(): ComponentValueList
	{
		return this._name;
	}

	getNameAsString(): string
	{
		if (this._nameText === null)
			this._nameText = this._name ? toStringNormalize(this._name.getTokens()) : '';
		return this._nameText;
	}

	getColon(): Tokenizer.Token
	{
		return this._colon;
	}

	getValue(): DeclarationValue
	{
		return this._value;
	}

	getValueAsString(excludeImportant?: boolean): string
	{
		return this._value ? this._value.getText(excludeImportant) : '';
	}

	setValue(newValue: string): void
	{
		var newValueLc = newValue ? newValue.toLowerCase() : newValue,
			oldRange: T.ISourceRange,
			root: T.INode;

		if (this.getValueAsString().toLowerCase() === newValueLc)
			return;

		// TODO: handle case when there are errors (name, value not defined)
		root = this.getRoot();
		oldRange = this._value.range;
		Utilities.zeroRange(root, this._value);
		this._value = new Parser.Parser(newValue).parseDeclarationValue();
		this._value._parent = this;

		// adjust the ranges
		Utilities.offsetRange(this._value, oldRange.startLine, oldRange.startColumn);
		Utilities.insertRangeFromNode(root, this._value);

		// recompute
		this._text = null;
		this._nameText = null;
		this._tokens = null;
		this._children = null;
	}

	getSemicolon(): Tokenizer.Token
	{
		return this._semicolon;
	}

	getLComment(): Tokenizer.Token
	{
		return this._lcomment;
	}

	getRComment(): Tokenizer.Token
	{
		return this._rcomment;
	}

	getDisabled(): boolean
	{
		return this._lcomment !== undefined && this._rcomment !== undefined;
	}

	setDisabled(isDisabled: boolean): void
	{
		var root: T.INode;

		if (this.getDisabled() === isDisabled)
			return;

		root = this.getRoot();
		if (isDisabled)
		{
			// insert an "opening comment" token
			this._lcomment = new Tokenizer.Token(
				Tokenizer.EToken.LCOMMENT,
				new SourceRange(this.range.startLine, this.range.startColumn, this.range.startLine, this.range.startColumn + 2),
				'/*'
			);
			this._lcomment.parent = this;
			Utilities.insertRangeFromNode(root, this._lcomment);

			// insert a "closing comment" token
			this._rcomment = new Tokenizer.Token(
				Tokenizer.EToken.RCOMMENT,
				new SourceRange(this.range.endLine, this.range.endColumn, this.range.endLine, this.range.endColumn + 2),
				'*/'
			);
			this._rcomment.parent = this;
			Utilities.insertRangeFromNode(root, this._rcomment);
		}
		else
		{
			Utilities.zeroRange(root, this._lcomment);
			this._lcomment = null;

			Utilities.zeroRange(root, this._rcomment);
			this._rcomment = null;
		}

		// re-create children and token arrays
		this._children = null;
		this._tokens = null;
	}

	getImportant(): boolean
	{
		return this._value.getImportant();
	}

	getText(): string
	{
		if (this._text === null)
			this._text = toStringNormalize(this.getTokens());
		return this._text;
	}

	setText(newText: string): void
	{
		var declaration: Declaration = Parser.parseDeclaration(newText),
			root = this.getRoot();

        if (declaration)
        {
            Utilities.offsetRange(declaration, this.range.startLine, this.range.startColumn);
            Utilities.zeroRange(root, this);

            this.set(
                declaration._name, declaration._colon, declaration._value, declaration._semicolon,
                declaration._lcomment, declaration._rcomment
            );

            Utilities.insertRangeFromNode(root, this);

            // recompute
            this._text = null;
            this._nameText = null;
            this._tokens = null;
            this._children = null;
        }
<<<<<<< HEAD
        else
        {
            // TODO: throw error?
        }
=======
>>>>>>> 15dac91e
	}

	getChildren(): T.INode[]
	{
		if (this._children === null)
		{
			this._children = [];

			if (this._lcomment)
				this._children.push(this._lcomment);
			if (this._name)
				this._children.push(this._name);
			if (this._colon)
				this._children.push(this._colon);
			if (this._value)
				this._children.push(this._value);
			if (this._semicolon)
				this._children.push(this._semicolon);
			if (this._rcomment)
				this._children.push(this._rcomment);
		}

		return this._children;
	}

	getTokens(): Tokenizer.Token[]
	{
		if (this._tokens === null)
		{
			this._tokens = [];
			if (this._lcomment)
				this._tokens.push(this._lcomment);
			if (this._name)
				this._tokens = this._tokens.concat(this._name.getTokens());
			if (this._colon)
				this._tokens.push(this._colon);
			if (this._value)
				this._tokens = this._tokens.concat(this._value.getTokens());
			if (this._semicolon)
				this._tokens.push(this._semicolon);
			if (this._rcomment)
				this._tokens.push(this._rcomment);
		}

		return this._tokens;
	}

	walk(walker: IASTWalker): any
	{
		var that = this;
		return this._walk(walker, function()
		{
			var result: any[] = [],
				r: any;

			if (that._lcomment && (r = that._lcomment.walk(walker)) !== undefined)
				result.push(r);
			if (that._name && (r = that._name.walk(walker)) !== undefined)
				result = result.concat(r);
			if (that._colon && (r = that._colon.walk(walker)) !== undefined)
				result.push(r);
			if (that._value && (r = that._value.walk(walker)) !== undefined)
				result = result.concat(r);
			if (that._semicolon && (r = that._semicolon.walk(walker)) !== undefined)
				result.push(r);
			if (that._rcomment && (r = that._rcomment.walk(walker)) !== undefined)
				result.push(r);

			return result;
		});
	}

	toString(): string
	{
		var s = '';

		if (this._hasError)
			return this.errorTokensToString();

		if (this._lcomment)
			s += this._lcomment.toString();
		if (this._name)
			s += this._name.toString();
		if (this._colon)
			s += this._colon.toString();
		if (this._value)
			s += this._value.toString();
		if (this._semicolon)
			s += this._semicolon.toString();
		if (this._rcomment)
			s += this._rcomment.toString();

		return s;
	}

	private set(
		name: ComponentValueList, colon: Tokenizer.Token, value: DeclarationValue, semicolon: Tokenizer.Token,
		lcomment?: Tokenizer.Token, rcomment?: Tokenizer.Token)
	{
		var t: T.INode;

		this._name = name;
		this._colon = colon;
		this._value = value;
		this._semicolon = semicolon;
		this._lcomment = lcomment;
		this._rcomment = rcomment;

		// set parents
		if (name)
			this._name._parent = this;
		if (colon)
			this._colon.parent = this;
		if (value)
			this._value._parent = this;
		if (semicolon)
			this._semicolon.parent = this;
		if (lcomment)
			this._lcomment.parent = this;
		if (rcomment)
			this._rcomment.parent = this;

		// set range
		t = lcomment || name || colon || value || semicolon || rcomment;
		if (t)
		{
			this.range.startLine = t.range.startLine;
			this.range.startColumn = t.range.startColumn;
		}

		t = rcomment || semicolon || value || colon || name || lcomment;
		if (t)
		{
			this.range.endLine = t.range.endLine;
			this.range.endColumn = t.range.endColumn;
		}
	}
}


export class DeclarationValue extends ComponentValueList
{
	private _text: string = null;
	private _textWithoutImportant: string = null;


	constructor(values: IComponentValue[])
	{
		super(values);
	}

	getText(excludeImportant?: boolean): string
	{
		var tokens: Tokenizer.Token[],
			len: number,
			i: number,
			node: ComponentValue;

		if (excludeImportant)
		{
			if (this._textWithoutImportant === null)
			{
				tokens = [];
				len = this._nodes.length;
				for (i = 0; i < len; i++)
				{
					node = this._nodes[i];
					if (!(node instanceof ImportantComponentValue))
						tokens = tokens.concat(node.getTokens());
				}

				this._textWithoutImportant = toStringNormalize(tokens);
			}

			return this._textWithoutImportant;
		}

		if (this._text === null)
			this._text = toStringNormalize(this.getTokens());
		return this._text;
	}

	setText(value: string): void
	{
		var declarationValue: DeclarationValue,
			nodes: ASTNode[];

		if (this._text === value)
			return;

		this._text = null;

		declarationValue = new Parser.Parser(value).parseDeclarationValue();
        if (declarationValue)
        {
            Utilities.offsetRange(declarationValue, this.range.startLine, this.range.startColumn);

            Utilities.updateNodeRange(this.getRoot(), this, declarationValue.range);

            nodes = this._nodes;
            nodes.splice.apply(nodes, (<any> [ 0, nodes.length ]).concat(declarationValue._children));
        }
        else
        {
            // TODO: throw error?
        }
	}

	getImportant(): boolean
	{
		var nodes = this._nodes;
		return nodes[nodes.length - 1] instanceof ImportantComponentValue;
	}

	toString(excludeImportant?: boolean): string
	{
		var s = '',
			nodes: ASTNode[],
			len: number,
			i: number,
			value: ASTNode;

		if (this._hasError)
			return this.errorTokensToString();

		nodes = this._nodes;
		if (nodes)
		{
			len = nodes.length;
			for (i = 0; i < len; i++)
			{
				value = nodes[i];
				if (!(excludeImportant && (value instanceof ImportantComponentValue)))
					s += value.toString();
			}
		}

		return s;
	}
}


export class AtRule extends AbstractRule implements IRulesContainer
{
	private _atKeyword: Tokenizer.Token;
	private _prelude: ComponentValueList;

	private _block: ASTNode;
	private _semicolon: Tokenizer.Token;


	constructor(atKeyword: Tokenizer.Token, prelude?: ComponentValueList, blockOrSemicolon?: T.INode)
	{
		var t: T.INode;

		super();

		this._atKeyword = atKeyword;
		this._prelude = prelude;
		this._block = blockOrSemicolon instanceof ASTNode ? <ASTNode> blockOrSemicolon : null;
		this._semicolon = blockOrSemicolon instanceof Tokenizer.Token ? <Tokenizer.Token> blockOrSemicolon : null;

		// set parents
		if (this._atKeyword)
			this._atKeyword.parent = this;
		if (this._prelude)
			this._prelude._parent = this;
		if (this._block)
			this._block._parent = this;
		if (this._semicolon)
			this._semicolon.parent = this;

		// set range
		t = atKeyword || prelude || blockOrSemicolon;
		if (t)
		{
			this.range.startLine = t.range.startLine;
			this.range.startColumn = t.range.startColumn;
		}

		t = blockOrSemicolon || prelude || atKeyword;
		if (t)
		{
			this.range.endLine = t.range.endLine;
			this.range.endColumn = t.range.endColumn;
		}
	}

	getAtKeyword(): Tokenizer.Token
	{
		return this._atKeyword;
	}

	getPrelude(): ComponentValueList
	{
		return this._prelude;
	}

	getDeclarations(): DeclarationList
	{
		return this._block instanceof DeclarationList ? <DeclarationList> this._block : undefined;
	}

	getRules(): RuleList
	{
		return this._block instanceof RuleList ? <RuleList> this._block : undefined;
	}

	getSemicolon(): Tokenizer.Token
	{
		return this._semicolon;
	}

	getChildren(): T.INode[]
	{
		if (this._children === null)
		{
			this._children = [];

			if (this._atKeyword)
				this._children.push(this._atKeyword);
			if (this._prelude)
				this._children.push(this._prelude);
			if (this._block)
				this._children.push(this._block);
			if (this._semicolon)
				this._children.push(this._semicolon);
		}

		return this._children;
	}

	getTokens(): Tokenizer.Token[]
	{
		if (this._tokens === null)
		{
			this._tokens = [ this._atKeyword ];

			if (this._prelude)
				this._tokens = this._tokens.concat(this._prelude.getTokens());
			if (this._block)
				this._tokens = this._tokens.concat(this._block.getTokens());
			if (this._semicolon)
				this._tokens.push(this._semicolon);
		}

		return this._tokens;
	}

	walk(walker: IASTWalker): any
	{
		var that = this;

		return this._walk(walker, function()
		{
			var result: any[] = [],
				r: any;

			if (that._atKeyword && (r = that._atKeyword.walk(walker)) !== undefined)
				result.push(r);
			if (that._prelude && (r = that._prelude.walk(walker)) !== undefined)
				result = result.concat(r);
			if (that._block && (r = that._block.walk(walker)) !== undefined)
				result = result.concat(r);
			if (that._semicolon && (r = that._semicolon.walk(walker)) !== undefined)
				result = result.concat(r);

			return result;
		});
	}

	toString(): string
	{
		var s: string;

		if (this._hasError)
			return this.errorTokensToString();

		s = this._atKeyword.toString();
		if (this._prelude)
			s += this._prelude.toString();
		if (this._block)
			s += this._block.toString();
		if (this._semicolon)
			s += this._semicolon.toString();

		return s;
	}
}


export class AtCharset extends AtRule
{
	private _charset: string;


	constructor(atKeyword: Tokenizer.Token, prelude: ComponentValueList, semicolon: Tokenizer.Token);
	constructor(charset: string);
	constructor(...args: any[])
	{
		var isASTConstructor = args[0] instanceof Tokenizer.Token;

		super(
			isASTConstructor ?
				<Tokenizer.Token> args[0] :
				trailingWhitespace(new Tokenizer.Token(Tokenizer.EToken.AT_KEYWORD, new SourceRange(), '@charset')),
			isASTConstructor ?
				<ComponentValueList> args[1] :
				new ComponentValueList(new Parser.Parser(<string> args[0]).parseComponentValueList()),
			isASTConstructor ?
				<Tokenizer.Token> args[2] :
				new Tokenizer.Token(Tokenizer.EToken.SEMICOLON, new SourceRange(), ';')
		);

		this._charset = null;
	}

	getCharset(): string
	{
		var prelude = this.getPrelude(),
			first: ComponentValue;

		if (this._charset === null && prelude)
		{
			first = prelude[0];
			this._charset = first ? first.getValue() : '';
		}

		return this._charset;
	}
}


export class AtCustomMedia extends AtRule
{
	private _extensionName: string;
	private _media: ComponentValueList;


	constructor(atKeyword: Tokenizer.Token, prelude: ComponentValueList, semicolon: Tokenizer.Token);
	constructor(extensionName: string, media: string);
	constructor(...args: any[])
	{
		var isASTConstructor = args[0] instanceof Tokenizer.Token;

		super(
			isASTConstructor ?
				<Tokenizer.Token> args[0] :
				trailingWhitespace(new Tokenizer.Token(Tokenizer.EToken.AT_KEYWORD, new SourceRange(), '@custom-media')),
			isASTConstructor ?
				<ComponentValueList> args[1] :
				new ComponentValueList(new Parser.Parser(<string> args[0] + ' ' + <string> args[1]).parseComponentValueList()),
			isASTConstructor ?
				<Tokenizer.Token> args[2] :
				new Tokenizer.Token(Tokenizer.EToken.SEMICOLON, new SourceRange(), ';')
		);

		this._extensionName = null;
		this._media = null;
	}

	getExtensionName(): string
	{
		if (this._extensionName === null)
			this.getExtensionNameAndMedia();

		return this._extensionName;
	}

	getMedia(): ComponentValueList
	{
		if (this._media === null)
			this.getExtensionNameAndMedia();

		return this._media;
	}

	private getExtensionNameAndMedia(): void
	{
		var prelude = this.getPrelude(),
			children: T.INode[],
			len: number,
			i: number,
			l: number,
			node: T.INode,
			tokens: Tokenizer.Token[] = [],
			nodeTokens: Tokenizer.Token[];

		children = prelude && prelude.getChildren();
		if (children)
		{
			len = children.length;
			for (i = 0; i < len; i++)
			{
				node = children[i];
				nodeTokens = node.getTokens();
				tokens = tokens.concat(nodeTokens);

				if (nodeTokens)
				{
					l = nodeTokens.length;

					if (l > 0 && (nodeTokens[l - 1].token === Tokenizer.EToken.WHITESPACE || nodeTokens[l - 1].hasTrailingWhitespace()))
					{
						this._extensionName = toStringNormalize(tokens);
						this._media = new ComponentValueList(<IComponentValue[]> children.slice(i + 1));
						break;
					}
				}
			}
		}
	}
}


export class AtDocument extends AtRule
{
	private _url: string;
	private _urlPrefix: string;
	private _domain: string;
	private _regexp: string;


	constructor(atKeyword: Tokenizer.Token, prelude: ComponentValueList, block: RuleList);
	constructor(prelude: string, rules: RuleList);
	constructor(...args: any[])
	{
		var isASTConstructor = args[0] instanceof Tokenizer.Token;

		super(
			isASTConstructor ?
				<Tokenizer.Token> args[0] :
				trailingWhitespace(new Tokenizer.Token(Tokenizer.EToken.AT_KEYWORD, new SourceRange(), '@document')),
			isASTConstructor ?
				<ComponentValueList> args[1] :
				new ComponentValueList(new Parser.Parser(<string> args[0]).parseComponentValueList()),
			isASTConstructor ? <RuleList> args[2] : <RuleList> args[1]
		);

		var getArg = function(fnx: T.INode)
		{
			var args = (<FunctionComponentValue> fnx).getArgs(),
				arg: FunctionArgumentValue = args.length > 0 ? args[0] : null;

			if (!arg)
				return '';

			return arg.getLength() === 1 ? arg[0].getValue() : arg.getValue();
		};

		var prelude = this.getPrelude(),
			len = (prelude && prelude.getLength()) || 0,
			i: number,
			val: IComponentValue,
			name: string;

		for (i = 0; i < len; i++)
		{
			val = prelude[i];
			if (val instanceof ComponentValue && (<ComponentValue> val).getToken().token === Tokenizer.EToken.URL)
				this._url = (<ComponentValue> val).getValue();
			else if (val instanceof FunctionComponentValue)
			{
				name = (<FunctionComponentValue> val).getName().value.toLowerCase();

				if (name === 'url-prefix')
					this._urlPrefix = getArg(val);
				else if (name === 'domain')
					this._domain = getArg(val);
				else if (name === 'regexp')
					this._regexp = getArg(val);
			}
		}
	}

	getUrl(): string
	{
		return this._url;
	}

	getUrlPrefix(): string
	{
		return this._urlPrefix;
	}

	getDomain(): string
	{
		return this._domain;
	}

	getRegexp(): string
	{
		return this._regexp;
	}
}


export class AtFontFace extends AtRule
{
	constructor(atKeyword: Tokenizer.Token, prelude: ComponentValueList, declarations: DeclarationList);
	constructor(declarations: DeclarationList);
	constructor(...args: any[])
	{
		var isASTConstructor = args[0] instanceof Tokenizer.Token;

		super(
			isASTConstructor ?
				<Tokenizer.Token> args[0] :
				trailingWhitespace(new Tokenizer.Token(Tokenizer.EToken.AT_KEYWORD, new SourceRange(), '@font-face')),
			isASTConstructor ? <ComponentValueList> args[1] : new ComponentValueList([]),
			isASTConstructor ? <DeclarationList> args[2] : <DeclarationList> args[0]
		);
	}
}


export class AtHost extends AtRule
{
	constructor(atKeyword: Tokenizer.Token, prelude: ComponentValueList, rules: RuleList);
	constructor(rules: RuleList);
	constructor(...args: any[])
	{
		var isASTConstructor = args[0] instanceof Tokenizer.Token;

		super(
			isASTConstructor ?
				<Tokenizer.Token> args[0] :
				trailingWhitespace(new Tokenizer.Token(Tokenizer.EToken.AT_KEYWORD, new SourceRange(), '@host')),
			isASTConstructor ? <ComponentValueList> args[1] : new ComponentValueList([]),
			isASTConstructor ? <RuleList> args[2] : <RuleList> args[0]
		);
	}
}


export class AtImport extends AtRule
{
	private _url: string;
	private _media: ComponentValueList;


	constructor(atKeyword: Tokenizer.Token, prelude: ComponentValueList, semicolon: Tokenizer.Token);
	constructor(url: string, media?: string);
	constructor(...args: any[])
	{
		var isASTConstructor = args[0] instanceof Tokenizer.Token;

		super(
			isASTConstructor ?
				<Tokenizer.Token> args[0] :
				trailingWhitespace(new Tokenizer.Token(Tokenizer.EToken.AT_KEYWORD, new SourceRange(), '@import')),
			isASTConstructor ?
				<ComponentValueList> args[1] :
				new ComponentValueList(new Parser.Parser(
					'url("' + (<string> args[0]) + '")' + (args[1] === undefined ? '' : (' ' + (<string> args[1])))
				).parseComponentValueList()),
			isASTConstructor ?
				<Tokenizer.Token> args[2] :
				new Tokenizer.Token(Tokenizer.EToken.SEMICOLON, new SourceRange(), ';')
		);

		this._url = null;
		this._media = null;
	}

	getUrl(): string
	{
		var prelude = this.getPrelude(),
			first: ComponentValue;

		if (this._url === null && prelude)
		{
			first = prelude[0];
			this._url = first ? first.getValue() : '';
		}

		return this._url;
	}

	getMedia(): ComponentValueList
	{
		var prelude = this.getPrelude(),
			children: T.INode[];

		if (this._media === null && prelude)
		{
			children = prelude.getChildren();
			if (children)
			{
				this._media = new ComponentValueList(<IComponentValue[]> children.slice(1));
				this._media._parent = this;
			}
		}

		return this._media;
	}
}


export class AtKeyframes extends AtRule
{
	private _animationName: string;


	constructor(atKeyword: Tokenizer.Token, prelude: ComponentValueList, rules: RuleList);
	constructor(animationName: string, rules: RuleList);
	constructor(...args: any[])
	{
		var isASTConstructor = args[0] instanceof Tokenizer.Token;

		super(
			isASTConstructor ?
				<Tokenizer.Token> args[0] :
				trailingWhitespace(new Tokenizer.Token(Tokenizer.EToken.AT_KEYWORD, new SourceRange(), '@keyframes')),
			isASTConstructor ?
				<ComponentValueList> args[1] :
				new ComponentValueList(
					[ new ComponentValue(new Tokenizer.Token(Tokenizer.EToken.IDENT, new SourceRange(), <string> args[0])) ]
				),
			isASTConstructor ? <RuleList> args[2] : <RuleList> args[1]
		);

		this._animationName = null;
	}

	getAnimationName(): string
	{
		var prelude = this.getPrelude(),
			first: ComponentValue;

		if (this._animationName === null && prelude)
		{
			first = prelude[0];
			this._animationName = first ? first.getValue() : '';
		}

		return this._animationName;
	}
}


export class AtMedia extends AtRule
{
	private _media: ComponentValueList;


	constructor(atKeyword: Tokenizer.Token, media: ComponentValueList, rules: RuleList);
	constructor(media: string, rules: RuleList);
	constructor(...args: any[])
	{
		var isASTConstructor = args[0] instanceof Tokenizer.Token;

		super(
			isASTConstructor ?
				<Tokenizer.Token> args[0] :
				trailingWhitespace(new Tokenizer.Token(Tokenizer.EToken.AT_KEYWORD, new SourceRange(), '@media')),
			isASTConstructor ?
				<ComponentValueList> args[1] :
				new ComponentValueList(new Parser.Parser(<string> args[0]).parseComponentValueList()),
			isASTConstructor ? <RuleList> args[2] : <RuleList> args[1]
		);

		this._media = null;
	}

	getMedia(): ComponentValueList
	{
		if (this._media === null)
			this._media = this.getPrelude() || new ComponentValueList([]);
		return this._media;
	}
}


export class AtNamespace extends AtRule
{
	private _url: string;
	private _prefix: string;


	constructor(atKeyword: Tokenizer.Token, prelude: ComponentValueList, semicolon: Tokenizer.Token);
	constructor(url: string, prefix?: string);
	constructor(...args: any[])
	{
		var isASTConstructor = args[0] instanceof Tokenizer.Token;

		super(
			isASTConstructor ?
				<Tokenizer.Token> args[0] :
				trailingWhitespace(new Tokenizer.Token(Tokenizer.EToken.AT_KEYWORD, new SourceRange(), '@namespace')),
			isASTConstructor ?
				<ComponentValueList> args[1] :
				new ComponentValueList([
					new ComponentValue(trailingWhitespace(new Tokenizer.Token(
						Tokenizer.EToken.IDENT, new SourceRange(), <string> args[1] || ''
					))),
					new ComponentValue(new Tokenizer.Token(
						Tokenizer.EToken.URL, new SourceRange(), '@url("' + <string> args[0] + '")', <string> args[0])
					)
				]),
			isASTConstructor ?
				<Tokenizer.Token> args[2] :
				new Tokenizer.Token(Tokenizer.EToken.SEMICOLON, new SourceRange(), ';')
		);

		this._url = null;
		this._prefix = null;
	}

	getUrl(): string
	{
		if (this._url === null)
			this.getPrefixAndUrl();
		return this._url;
	}

	getPrefix(): string
	{
		if (this._prefix === null)
			this.getPrefixAndUrl();
		return this._prefix;
	}

	private getPrefixAndUrl(): void
	{
		var prelude = this.getPrelude(),
			len: number,
			i: number,
			first: ComponentValue,
			children: T.INode[],
			child: T.INode,
			isUrl = true,
			t: Tokenizer.Token,
			token: Tokenizer.EToken,
			tokens: Tokenizer.Token[];

		if (prelude)
		{
			len = prelude.getLength();
			first = prelude[0];
			if (len === 1)
			{
				this._prefix = '';
				this._url = first.getValue();
			}
			else if (len > 1)
			{
				// set the prefix
				this._prefix = first.getValue();

				// find the URL

				// check if the rest of the prelude is a single URL
				children = prelude.getChildren();
				len = children.length;

				for (i = 1; i < len; i++)
				{
					child = children[i];

					// not a single URL if a child isn't a ComponentValue
					if (!(child instanceof ComponentValue) || this._url !== null)
					{
						isUrl = false;
						break;
					}

					// check that tokens of the ComponentValue are either URLs or whitespaces
					t = (<ComponentValue> child).getToken();
					token = t.token;
					if (token !== Tokenizer.EToken.URL && token !== Tokenizer.EToken.WHITESPACE)
					{
						isUrl = false;
						break;
					}

					// set the URL if an URL token was encountered
					if (token === Tokenizer.EToken.URL)
						this._url = (<ComponentValue> child).getValue();
				}

				// concat the rest of the prelude if it wasn't a single URL
				if (!isUrl)
				{
					tokens = [];
					for (i = 1; i < len; i++)
						tokens = tokens.concat(children[i].getTokens());

					this._url = toStringNormalize(tokens);
				}
			}
		}
	}
}


export class AtPage extends AtRule
{
	private _pseudoClass: ComponentValueList;


	constructor(atKeyword: Tokenizer.Token, prelude: ComponentValueList, declarations: DeclarationList);
	constructor(pseudoClass: string, declarations: DeclarationList);
	constructor(...args: any[])
	{
		var isASTConstructor = args[0] instanceof Tokenizer.Token;

		super(
			isASTConstructor ?
				<Tokenizer.Token> args[0] :
				trailingWhitespace(new Tokenizer.Token(Tokenizer.EToken.AT_KEYWORD, new SourceRange(), '@page')),
			isASTConstructor ?
				<ComponentValueList> args[1] :
				new ComponentValueList([
					new ComponentValue(new Tokenizer.Token(Tokenizer.EToken.IDENT, new SourceRange(), <string> args[0]))
				]),
			isASTConstructor ? <DeclarationList> args[2] : <DeclarationList> args[1]
		);

		this._pseudoClass = null;
	}

	getPseudoClass(): ComponentValueList
	{
		if (this._pseudoClass === null)
			this._pseudoClass = this.getPrelude() || new ComponentValueList([]);
		return this._pseudoClass;
	}
}


export class AtSupports extends AtRule
{
	private _supports: ComponentValueList;


	constructor(atKeyword: Tokenizer.Token, supports: ComponentValueList, rules: RuleList);
	constructor(supports: string, rules: RuleList);
	constructor(...args: any[])
	{
		var isASTConstructor = args[0] instanceof Tokenizer.Token;

		super(
			isASTConstructor ?
				<Tokenizer.Token> args[0] :
				trailingWhitespace(new Tokenizer.Token(Tokenizer.EToken.AT_KEYWORD, new SourceRange(), '@supports')),
			isASTConstructor ?
				<ComponentValueList> args[1] :
				new ComponentValueList(new Parser.Parser(<string> args[0]).parseComponentValueList()),
			isASTConstructor ? <RuleList> args[2] : <RuleList> args[1]
		);
	}

	getSupports(): ComponentValueList
	{
		if (this._supports === null)
			this._supports = this.getPrelude() || new ComponentValueList([]);
		return this._supports;
	}
}<|MERGE_RESOLUTION|>--- conflicted
+++ resolved
@@ -2704,13 +2704,10 @@
             this._tokens = null;
             this._children = null;
         }
-<<<<<<< HEAD
         else
         {
             // TODO: throw error?
         }
-=======
->>>>>>> 15dac91e
 	}
 
 	getChildren(): T.INode[]
